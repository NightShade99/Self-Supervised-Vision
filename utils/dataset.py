--- conflicted
+++ resolved
@@ -24,11 +24,6 @@
     else:
         batch = np.array(batch)
     batch = split_across_devices(batch)
-<<<<<<< HEAD
-    print(batch.shape)
-    exit()
-=======
->>>>>>> eafe02f8
     return batch
     
     
